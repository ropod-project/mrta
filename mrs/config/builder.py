--- conflicted
+++ resolved
@@ -1,19 +1,13 @@
 from fleet_management.exceptions.config import InvalidConfig
 from mrs.task_allocation import auctioneer
-<<<<<<< HEAD
 from mrs.task_execution import dispatcher
 import logging
-=======
->>>>>>> 211f8ba0
 
 
 class MRTABuilder:
     def __init__(self):
         self._auctioneer = None
-<<<<<<< HEAD
         self._dispatcher = None
-=======
->>>>>>> 211f8ba0
 
     def __call__(self, **kwargs):
         plugins = dict()
@@ -21,6 +15,9 @@
             if plugin == 'auctioneer':
                 self.auctioneer(**kwargs)
                 plugins.update(auctioneer=self._auctioneer)
+            if plugin == 'dispatcher':
+                self.dispatcher(**kwargs)
+                plugins.update(dispatcher=self._dispatcher)
 
         return plugins
 
@@ -30,7 +27,6 @@
                 self._auctioneer = auctioneer.configure(**kwargs)
             except InvalidConfig:
                 raise InvalidConfig('MRTA plugin requires an auctioneer configuration')
-<<<<<<< HEAD
         return self._auctioneer
 
     def dispatcher(self, **kwargs):
@@ -57,8 +53,4 @@
             return None
 
         mrta_builder(api=api, ccu_store=ccu_store, **mrta_config)
-        return mrta_builder
-
-=======
-        return self._auctioneer
->>>>>>> 211f8ba0
+        return mrta_builder